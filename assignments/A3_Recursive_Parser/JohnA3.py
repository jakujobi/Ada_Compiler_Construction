--- conflicted
+++ resolved
@@ -29,17 +29,14 @@
     import jakadac
     from jakadac.modules.Driver import BaseDriver
     from jakadac.modules.Logger import Logger
-<<<<<<< HEAD
     from jakadac.modules.RDParser import RDParser
-except ImportError:
-=======
 except (ImportError, FileNotFoundError):
->>>>>>> c1803607
     # Add 'src' directory to path for local imports
     repo_root = os.path.abspath(os.path.join(os.path.dirname(__file__), "..", ".."))
     sys.path.append(repo_root)
     from src.jakadac.modules.Driver import BaseDriver
     from src.jakadac.modules.Logger import Logger
+    from src.jakadac.modules.RDParser import RDParser
     from src.jakadac.modules.RDParser import RDParser
 class JohnA3(BaseDriver):
     """
