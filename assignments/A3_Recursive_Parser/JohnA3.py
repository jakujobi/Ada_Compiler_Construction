--- conflicted
+++ resolved
@@ -36,12 +36,8 @@
     sys.path.append(repo_root)
     from src.jakadac.modules.Driver import BaseDriver
     from src.jakadac.modules.Logger import Logger
-<<<<<<< HEAD
     from src.jakadac.modules.RDParser import RDParser
-    from src.jakadac.modules.RDParser import RDParser
-=======
-except (ImportError, FileNotFoundError): # Handle cases where jakadac is not installed or files are missing
->>>>>>> 608ca803
+
 class JohnA3(BaseDriver):
     """
     Driver class for Assignment 3: Recursive Descent Parser
